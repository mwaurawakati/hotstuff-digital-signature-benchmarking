use crate::config::Committee;
use crate::core::ConsensusMessage;
use crate::error::ConsensusResult;
use crate::messages::{Block, QC};
use bytes::Bytes;
use crypto::Hash as _;
use crypto::{Digest, PublicKey};
use futures::stream::futures_unordered::FuturesUnordered;
use futures::stream::StreamExt as _;
use log::{debug, error};
use network::NetMessage;
use std::collections::{HashMap, HashSet};
use std::time::{SystemTime, UNIX_EPOCH};
use store::Store;
use tokio::sync::mpsc::{channel, Receiver, Sender};
use tokio::time::{sleep, Duration, Instant};

#[cfg(test)]
#[path = "tests/synchronizer_tests.rs"]
pub mod synchronizer_tests;

pub struct Synchronizer {
    store: Store,
    inner_channel: Sender<Block>,
}

impl Synchronizer {
    pub async fn new(
        name: PublicKey,
        committee: Committee,
        store: Store,
        network_channel: Sender<NetMessage>,
        core_channel: Sender<ConsensusMessage>,
        sync_retry_delay: u64,
    ) -> Self {
        let (tx_inner, mut rx_inner): (_, Receiver<Block>) = channel(1000);

        let store_copy = store.clone();
        tokio::spawn(async move {
            let mut waiting = FuturesUnordered::new();
            let mut pending = HashSet::new();
            let mut requests = HashMap::new();

            let timer = sleep(Duration::from_millis(5000));
            tokio::pin!(timer);
            loop {
                tokio::select! {
                    Some(block) = rx_inner.recv() => {
                        if pending.insert(block.digest()) {
                            let parent = block.parent().clone();
                            let fut = Self::waiter(store_copy.clone(), parent.clone(), block);
                            waiting.push(fut);

                            if !requests.contains_key(&parent){
                                let now = SystemTime::now()
                                    .duration_since(UNIX_EPOCH)
                                    .expect("Failed to measure time")
                                    .as_millis();
                                requests.insert(parent.clone(), now);
                                Self::transmit(parent, &name, &committee, &network_channel).await;
                            }
                        }
                    },
                    Some(result) = waiting.next() => match result {
                        Ok(block) => {
                            let _ = pending.remove(&block.digest());
                            let _ = requests.remove(&block.parent());
                            let message = ConsensusMessage::LoopBack(block);
                            if let Err(e) = core_channel.send(message).await {
                                panic!("Failed to send message through core channel: {}", e);
                            }
                        },
                        Err(e) => error!("{}", e)
                    },
                    () = &mut timer => {
                        // This implements the 'perfect point to point link' abstraction.
                        for (digest, timestamp) in &requests {
                            let now = SystemTime::now()
                                .duration_since(UNIX_EPOCH)
                                .expect("Failed to measure time")
                                .as_millis();
                            if timestamp + (sync_retry_delay as u128) < now {
                                Self::transmit(digest.clone(), &name, &committee, &network_channel).await;
                            }
                        }
                        timer.as_mut().reset(Instant::now() + Duration::from_millis(5000));
                    },
                    else => break,
                }
            }
        });
        Self {
            store,
            inner_channel: tx_inner,
        }
    }

    async fn waiter(mut store: Store, wait_on: Digest, deliver: Block) -> ConsensusResult<Block> {
        let _ = store.notify_read(wait_on.to_vec()).await?;
        Ok(deliver)
    }

    async fn transmit(
        digest: Digest,
        name: &PublicKey,
        committee: &Committee,
        network_channel: &Sender<NetMessage>,
    ) {
        debug!("Requesting sync for block {}", digest);
        let addresses = committee.broadcast_addresses(&name);
        let message = ConsensusMessage::SyncRequest(digest, *name);
        let bytes = bincode::serialize(&message).expect("Failed to serialize core message");
        let message = NetMessage(Bytes::from(bytes), addresses);
        if let Err(e) = network_channel.send(message).await {
            panic!("Failed to send block through network channel: {}", e);
        }
    }

<<<<<<< HEAD
    pub async fn get_previous_block(&mut self, block: &Block) -> ConsensusResult<Option<Block>> {
=======
    async fn get_parent_block(&mut self, block: &Block) -> ConsensusResult<Option<Block>> {
>>>>>>> 4ba4d514
        if block.qc == QC::genesis() {
            return Ok(Some(Block::genesis()));
        }
        let parent = block.parent();
        match self.store.read(parent.to_vec()).await? {
            Some(bytes) => Ok(Some(bincode::deserialize(&bytes)?)),
            None => {
                if let Err(e) = self.inner_channel.send(block.clone()).await {
                    panic!("Failed to send request to synchronizer: {}", e);
                }
                Ok(None)
            }
        }
    }

    pub async fn get_ancestors(
        &mut self,
        block: &Block,
    ) -> ConsensusResult<Option<(Block, Block)>> {
        let b1 = match self.get_parent_block(block).await? {
            Some(b) => b,
            None => return Ok(None),
        };
        let b0 = self
            .get_parent_block(&b1)
            .await?
            .expect("We should have all ancestors of delivered blocks");
        Ok(Some((b0, b1)))
    }

    pub async fn get_ancestors_3chain(
        &mut self,
        block: &Block,
    ) -> ConsensusResult<Option<(Block, Block, Block)>> {
        let b2 = match self.get_previous_block(block).await? {
            Some(b) => b,
            None => return Ok(None),
        };
        let b1 = self
            .get_previous_block(&b2)
            .await?
            .expect("We should have all ancestors of delivered blocks");
        let b0 = self
            .get_previous_block(&b1)
            .await?
            .expect("We should have all ancestors of delivered blocks");
        Ok(Some((b0, b1, b2)))
    }
}<|MERGE_RESOLUTION|>--- conflicted
+++ resolved
@@ -116,11 +116,7 @@
         }
     }
 
-<<<<<<< HEAD
-    pub async fn get_previous_block(&mut self, block: &Block) -> ConsensusResult<Option<Block>> {
-=======
     async fn get_parent_block(&mut self, block: &Block) -> ConsensusResult<Option<Block>> {
->>>>>>> 4ba4d514
         if block.qc == QC::genesis() {
             return Ok(Some(Block::genesis()));
         }
